--- conflicted
+++ resolved
@@ -102,7 +102,6 @@
 - Each post has: JSON metadata, image file, and text caption
 - Data was already collected and anonymized
 
-<<<<<<< HEAD
 ## 🔄 Knowledge Distillation Process
 
 <div align="center">
@@ -111,11 +110,8 @@
 
 *Complete pipeline: from data collection to lightweight model deployment*
 
-</div>
-=======
-![Knowledge Distillation Process](images/distill.png)
+</div>![Knowledge Distillation Process](images/distill.png)
 *Figure 1: The four main steps of our process: collect data, get labels from large model, train small model, deploy for analysis.*
->>>>>>> c7fa4b8b
 
 ### Step 2: Getting Labels from the Large Model
 
